"""Integrators."""
from abc import ABC, abstractmethod
from .cl import double_fp_support, get_context, output_device_info
from pyopencl import mem_flags as mf
from .peridynamics import damage, bond_force, update_displacement, break_bonds
import pyopencl as cl
import pathlib
import numpy as np


class Integrator(ABC):
    """
    Base class for integrators.

    All integrators must define an init method, which may or may not
    use Integrator as a parent class using `super()`. They must also define a
    call method which performs one integration step, a build_special method
    which builds the OpenCL programs which are special to the integrator, and a
    set_special_buffers method which sets the OpenCL buffers which are special
    to the integrator.
    """

    @abstractmethod
    def __init__(self, dt, context=None):
        """
        Create a :class:`Integrator` object.

        This method should be implemennted in every concrete integrator.

        :arg float dt: The length of time (in seconds [s]) of one time-step.
        :arg context: Optional argument for the user to provide a context with
            a single suitable device, default is `None`.
        :type context: :class:`pyopencl._cl.Context` or `NoneType`

        :returns: A :class:`Integrator` object
        """
        self.dt = dt

        # Get an OpenCL context if none was provided
        if context is None:
            self.context = get_context()
            # Ensure that self.context is a pyopencl context object
            if type(self.context) is not cl._cl.Context:
                raise ContextError
        else:
            self.context = context
            # Ensure that self.context is a pyopencl context object
            if type(self.context) is not cl._cl.Context:
                raise TypeError("context must be a pyopencl Context object")
            # Ensure that self.context supports double floating-point precssion
            if not double_fp_support(self.context.devices[0]):
                raise ValueError("device 0 of context must support double"
                                 "floating-point precision")
        # Print out device info
        output_device_info(self.context.devices[0])

        self.queue = cl.CommandQueue(self.context)

    @abstractmethod
    def __call__(self):
        """
        Conduct one iteraction of the integrator.

        This method should be implemennted in every concrete integrator.
        """

    @abstractmethod
    def _build_special(self):
        """
        Build OpenCL kernels special to the chosen integrator.

        This method should be implemented in every concrete integrator.
        """

    @abstractmethod
    def _set_special_buffers(self):
        """
        Set buffers that are special to the chosen integrator.

        This method should be implemented in every concrete integrator.
        """

    def build(
            self, nnodes, degrees_freedom, max_neighbours, coords,
            volume, family, bc_types, bc_values, force_bc_types,
            force_bc_values, stiffness_corrections, bond_types, densities):
        """
        Build OpenCL programs.

        Builds the programs that are common to all integrators and the
        buffers which are independent of :class:`Model`.simulation parameters.
        """
        self.nnodes = nnodes
        self.degrees_freedom = degrees_freedom
        self.max_neighbours = max_neighbours
        self.densities = densities

        kernel_source = open(
            pathlib.Path(__file__).parent.absolute() /
            "cl/peridynamics.cl").read()

        # Build kernels
        self.program = cl.Program(
            self.context, kernel_source).build()

        # Set bond_force program
        if ((stiffness_corrections is None) and (bond_types is None)):
            self.bond_force_kernel = self.program.bond_force1
            # Placeholder buffers
            stiffness_corrections = np.array([0], dtype=np.float64)
            bond_types = np.array([0], dtype=np.intc)
            self.stiffness_corrections_d = cl.Buffer(
                self.context, mf.READ_ONLY | mf.COPY_HOST_PTR,
                hostbuf=stiffness_corrections)
            self.bond_types_d = cl.Buffer(
                self.context, mf.READ_ONLY | mf.COPY_HOST_PTR,
                hostbuf=bond_types)
        elif ((stiffness_corrections is not None) and (bond_types is None)):
            self.bond_force_kernel = self.program.bond_force2
<<<<<<< HEAD
        elif ((stiffness_corrections is None) and (bond_types is not None)):
            raise ValueError(
                "bond_types without stiffness_corrections are not yet"
                " supported by this (expected {}, got {})".format(
=======
            self.stiffness_corrections_d = cl.Buffer(
                self.context, mf.READ_ONLY | mf.COPY_HOST_PTR,
                hostbuf=stiffness_corrections)
            # Placeholder buffers
            bond_types = np.array([0], dtype=np.intc)
            self.bond_types_d = cl.Buffer(
                self.context, mf.READ_ONLY | mf.COPY_HOST_PTR,
                hostbuf=bond_types)
        elif (bond_types is not None):
            raise ValueError("bond_types are not supported by this "
                             "integrator yet (expected {}, got {})".format(
>>>>>>> 81936f87
                                 type(None),
                                 type(bond_types)))
        elif ((stiffness_corrections is not None)
              and (bond_types is not None)):
            self.bond_force_kernel = self.program.bond_force4

        self.damage_kernel = self.program.damage

        # Build OpenCL data structures that are independent of
        # :class: Model.simulation parameters
        # Local memory containers for bond forces
        self.local_mem_x = cl.LocalMemory(
            np.dtype(np.float64).itemsize * self.max_neighbours)
        self.local_mem_y = cl.LocalMemory(
            np.dtype(np.float64).itemsize * self.max_neighbours)
        self.local_mem_z = cl.LocalMemory(
            np.dtype(np.float64).itemsize * self.max_neighbours)
        # Local memory container for damage
        self.local_mem = cl.LocalMemory(
            np.dtype(np.float64).itemsize * self.max_neighbours)
        # Read only
        self.r0_d = cl.Buffer(
            self.context, mf.READ_ONLY | mf.COPY_HOST_PTR,
            hostbuf=coords)
        self.vols_d = cl.Buffer(
            self.context, mf.READ_ONLY | mf.COPY_HOST_PTR,
            hostbuf=volume)
        self.family_d = cl.Buffer(
            self.context, mf.READ_ONLY | mf.COPY_HOST_PTR,
            hostbuf=family)
        self.bc_types_d = cl.Buffer(
            self.context, mf.READ_ONLY | mf.COPY_HOST_PTR,
            hostbuf=bc_types)
        self.bc_values_d = cl.Buffer(
            self.context, mf.READ_ONLY | mf.COPY_HOST_PTR,
            hostbuf=bc_values)
        self.force_bc_types_d = cl.Buffer(
            self.context, mf.READ_ONLY | mf.COPY_HOST_PTR,
            hostbuf=force_bc_types)
        self.force_bc_values_d = cl.Buffer(
            self.context, mf.READ_ONLY | mf.COPY_HOST_PTR,
            hostbuf=force_bc_values)

        # Build programs that are special to the chosen integrator
        self._build_special()

    def set_buffers(
            self, nlist, n_neigh, bond_stiffness, critical_stretch, plus_cs, u,
            ud, force, damage, regimes, nregimes, nbond_types):
        """
        Initialise the OpenCL buffers.

        Initialises just the buffers which are dependent on
        :class:`Model`.simulation parameters.
        """
        if (nbond_types == 1) and (nregimes == 1):
            self.bond_stiffness_d = np.float64(bond_stiffness)
            self.critical_stretch_d = np.float64(critical_stretch)
            # Placeholder buffers
            plus_cs = np.array([0], dtype=np.float64)
            regimes = np.array([0], dtype=np.intc)
            self.plus_cs_d = cl.Buffer(
                self.context, mf.READ_WRITE | mf.COPY_HOST_PTR,
                hostbuf=plus_cs)
            self.regimes_d = cl.Buffer(
                self.context, mf.READ_WRITE | mf.COPY_HOST_PTR,
                hostbuf=regimes)
        else:
            self.bond_stiffness_d = cl.Buffer(
                self.context, mf.READ_ONLY | mf.COPY_HOST_PTR,
                hostbuf=bond_stiffness)
            self.critical_stretch_d = cl.Buffer(
                self.context, mf.READ_ONLY | mf.COPY_HOST_PTR,
                hostbuf=critical_stretch)
            self.plus_cs_d = cl.Buffer(
                self.context, mf.READ_WRITE | mf.COPY_HOST_PTR,
                hostbuf=plus_cs)
            self.regimes_d = cl.Buffer(
                self.context, mf.READ_WRITE | mf.COPY_HOST_PTR,
                hostbuf=regimes)

        self.nregimes = np.intc(nregimes)
        self.nbond_types = np.intc(nbond_types)

        # Build OpenCL data structures that are dependent on
        # :class: Model.simulation parameters
        # Read and write
        self.force_d = cl.Buffer(
            self.context, mf.READ_WRITE, force.nbytes)
        self.nlist_d = cl.Buffer(
            self.context, mf.READ_WRITE | mf.COPY_HOST_PTR,
            hostbuf=nlist)
        self.u_d = cl.Buffer(
            self.context, mf.READ_WRITE | mf.COPY_HOST_PTR,
            hostbuf=u)
        self.ud_d = cl.Buffer(
            self.context, mf.READ_WRITE | mf.COPY_HOST_PTR,
            hostbuf=ud)
        # Write only
        self.damage_d = cl.Buffer(
            self.context, mf.WRITE_ONLY, damage.nbytes)
        self.n_neigh_d = cl.Buffer(
            self.context, mf.WRITE_ONLY, n_neigh.nbytes)

        self._set_special_buffers()

    def _damage(self, nlist_d, family_d, n_neigh_d, damage_d, local_mem):
        """Calculate bond damage."""
        queue = self.queue

        # Call kernel
        self.damage_kernel(
            queue, (self.nnodes * self.max_neighbours,),
            (self.max_neighbours,), nlist_d, family_d, n_neigh_d, damage_d,
            local_mem)
        queue.finish()

    def _bond_force(
            self, u_d, force_d, r0_d, vols_d, nlist_d,
            force_bc_types_d, force_bc_values_d, stiffness_corrections_d,
            bond_types_d, regimes_d, plus_cs_d, local_mem_x, local_mem_y,
            local_mem_z, bond_stiffness_d, critical_stretch_d, force_bc_scale,
            nregimes):
        """Calculate the force due to bonds acting on each node."""
        queue = self.queue
        # Call kernel
        self.bond_force_kernel(
                queue, (self.nnodes * self.max_neighbours,),
                (self.max_neighbours,), u_d, force_d, r0_d, vols_d, nlist_d,
                force_bc_types_d, force_bc_values_d, stiffness_corrections_d,
                bond_types_d, regimes_d, plus_cs_d, local_mem_x,
                local_mem_y, local_mem_z, bond_stiffness_d,
                critical_stretch_d, np.float64(force_bc_scale),
                np.intc(nregimes))
        queue.finish()

    def write(self, u, ud, force, damage, nlist, n_neigh):
        """Copy the state variables from device memory to host memory."""
        queue = self.queue
        # Calculate the damage
        self._damage(self.nlist_d, self.family_d, self.n_neigh_d,
                     self.damage_d, self.local_mem)

        cl.enqueue_copy(queue, damage, self.damage_d)
        cl.enqueue_copy(queue, u, self.u_d)
        cl.enqueue_copy(queue, ud, self.ud_d)
        cl.enqueue_copy(queue, force, self.force_d)
        cl.enqueue_copy(queue, nlist, self.nlist_d)
        cl.enqueue_copy(queue, n_neigh, self.n_neigh_d)
        return (u, ud, force, damage, nlist, n_neigh)


class Euler(Integrator):
    r"""
    Euler integrator for cython.

    The Euler method is a first-order numerical integration method. The
    integration is given by,

    .. math::
        u(t + \delta t) = u(t) + \delta t f(t)

    where :math:`u(t)` is the displacement at time :math:`t`, :math:`f(t)` is
    the force at time :math:`t`, :math:`\delta t` is the time step.
    """

    def __init__(self, dt):
        """
        Create an :class:`Euler` integrator object.

        :returns: A :class:`Euler` object
        """
        self.dt = dt
        # Not an OpenCL integrator
        self.context = None

    def __call__(self, displacement_bc_scale, force_bc_scale):
        """Conduct one iteration of the integrator."""
        # Update neighbour list
        self._break_bonds(
            self.u, self.nlist, self.n_neigh)

        # Calculate the force due to bonds on each node
        self.force = self._bond_force(
            force_bc_scale, self.u, self.nlist, self.n_neigh)

        # Conduct one integration step
        self._update_displacement(
            self.u, self.force, displacement_bc_scale)

    def set_buffers(
            self, nlist, n_neigh, bond_stiffness, critical_stretch, plus_cs,
            u, ud, force, damage, regimes, nregimes, nbond_types):
        """
        Initiate arrays that are dependent on simulation parameters.

        Since :class:`Euler` uses cython in place of OpenCL, there are no
        buffers to be set, just :class:`numpy.ndarray` arrays.
        """
        if nregimes != 1:
            raise ValueError("n-linear damage model's are not supported by "
                             "this integrator. Please supply just one "
                             "bond_stiffness")
        if nbond_types != 1:
            raise ValueError("n-material composite models are not supported by"
                             " this integrator. Please supply just one "
                             "material type and bond_stiffness")
        self.nlist = nlist
        self.n_neigh = n_neigh
        self.bond_stiffness = bond_stiffness
        self.critical_stretch = critical_stretch
        self.u = u
        self.ud = ud
        self.force = force

    def build(
            self, nnodes, degrees_freedom, max_neighbours, coords,
            volume, family, bc_types, bc_values, force_bc_types,
            force_bc_values, stiffness_corrections, bond_types, densities):
        """
        Initiate integrator arrays.

        Since :class:`Euler` uses cython in place of OpenCL, there are no
        programs to be built. Builds the arrays that are common to all
        integrators and the buffers which are independent of
        :class:`Model`.simulation parameters.
        """
        self.nnodes = nnodes
        self.coords = coords
        self.family = family
        self.volume = volume
        self.bc_types = bc_types
        self.bc_values = bc_values
        self.force_bc_types = force_bc_types
        self.force_bc_values = force_bc_values
        if (bond_types is not None):
            raise ValueError("bond_types are not supported by this "
                             "integrator (expected {}, got {}), please use "
                             "EulerOpenCL instead".format(
                                 type(None),
                                 type(bond_types)))
        if (stiffness_corrections is not None):
            raise ValueError("stiffness_corrections are not supported by this "
                             "integrator (expected {}, got {}), please use "
                             "EulerOpenCL instead".format(
                                 type(None),
                                 type(stiffness_corrections)))
        if (densities is not None):
            raise ValueError("densities are not supported by this "
                             "integrator (expected {}, got {}). This "
                             " integrator neglects inertial effects. Do not "
                             "supply a density or is_density argument or, "
                             "alternatively please use a dynamic integrator, "
                             "such as EulerCromerCL instead.".format(
                                 type(None),
                                 type(densities)))

    def _set_special_buffers(self):
        """Set buffers programs that are special to the Euler integrator."""

    def _build_special(self):
        """Build programs that are special to the Euler integrator."""

    def _update_displacement(self, u, force, displacement_bc_scale):
        update_displacement(
            u, self.bc_values, self.bc_types, force, displacement_bc_scale,
            self.dt)

    def _break_bonds(self, u, nlist, n_neigh):
        """Break bonds which have exceeded the critical strain."""
        break_bonds(self.coords+u, self.coords, nlist, n_neigh,
                    self.critical_stretch)

    def _damage(self, n_neigh):
        """Calculate bond damage."""
        return damage(n_neigh, self.family)

    def _bond_force(self, force_bc_scale, u, nlist, n_neigh):
        """Calculate the force due to bonds acting on each node."""
        force = bond_force(
            self.coords+u, self.coords, nlist, n_neigh,
            self.volume, self.bond_stiffness, self.force_bc_values,
            self.force_bc_types, force_bc_scale)
        return force

    def write(self, damage, u, ud, force, nlist, n_neigh):
        """Return the state variable arrays."""
        damage = self._damage(self.n_neigh)
        return (self.u, self.ud, self.force, damage, self.nlist, self.n_neigh)


class EulerCL(Integrator):
    r"""
    Euler integrator for OpenCL.

    The Euler method is a first-order numerical integration method. The
    integration is given by,

    .. math::
        u(t + \delta t) = u(t) + \delta t f(t) d

    where :math:`u(t)` is the displacement at time :math:`t`, :math:`f(t)` is
    the force at time :math:`t`, :math:`\delta t` is the time step.
    """

    def __init__(self, *args, **kwargs):
        """
        Create an :class:`Euler` integrator object.

        :returns: A :class:`Euler` object
        """
        super().__init__(*args, **kwargs)

    def __call__(self, displacement_bc_scale, force_bc_scale):
        """Conduct one iteration of the integrator."""
        self._bond_force(
            self.u_d, self.force_d, self.r0_d, self.vols_d, self.nlist_d,
            self.force_bc_types_d, self.force_bc_values_d,
            self.stiffness_corrections_d, self.bond_types_d, self.regimes_d,
            self.plus_cs_d, self.local_mem_x, self.local_mem_y,
            self.local_mem_z, self.bond_stiffness_d, self.critical_stretch_d,
            force_bc_scale, self.nregimes)

        self._update_displacement(
            self.force_d, self.u_d, self.bc_types_d, self.bc_values_d,
            displacement_bc_scale, self.dt)

    def _build_special(self):
        """Build OpenCL kernels special to the Euler integrator."""
        kernel_source = open(
            pathlib.Path(__file__).parent.absolute() /
            "cl/euler.cl").read()

        if (self.densities is not None):
            raise ValueError("densities are not supported by this "
                             "integrator (expected {}, got {}). This "
                             " integrator neglects inertial effects. Do not "
                             "supply a density or is_density argument or, "
                             "alternatively please use a dynamic integrator, "
                             "such as EulerCromerCL instead.".format(
                                 type(None),
                                 type(self.densities)))

        # Build kernels
        self.euler = cl.Program(
            self.context, kernel_source).build()
        self.update_displacement_kernel = self.euler.update_displacement

    def _set_special_buffers(self):
        """Set buffers special to the Euler integrator."""

    def _update_displacement(
            self, force_d, u_d, bc_types_d, bc_values_d,
            displacement_bc_scale, dt):
        """Update displacements."""
        queue = self.queue
        # Call kernel
        self.update_displacement_kernel(
                self.queue, (self.degrees_freedom * self.nnodes,), None,
                force_d, u_d, bc_types_d, bc_values_d,
                np.float64(displacement_bc_scale), np.float64(dt))
        queue.finish()
        return u_d


class EulerCromerCL(Integrator):
    r"""
    Euler Cromer integrator for OpenCL.

    The Euler method is a first-order numerical integration method. The
    integration is given by,

    .. math::
        udd(t) = (f(t) - \eta ud(t)) / \rho
        ud(t + \delta t) = ud(t) + \delta t udd(t)
        u(t + \delta t) = u(t) + \delta t ud(t + \delta t)

    where :math:`u(t)` is the displacement at time :math:`t`, :math:`ud(t)` is
    the velocity at time :math:`t`, :math:`udd(t)` is the acceleration at time
    :math:`t`, :math:`f(t)` is the force at time :math:`t`, :math:`\delta t`
    is the time step,:math:`\eta` is the damping and :math:`\rho` is the
    density.
    """

    def __init__(self, damping, *args, **kwargs):
        """
        Create an :class:`Euler` integrator object.

        :arg float damping: The damping constant with units [kg/(m^3 s)]

        :returns: A :class:`Euler` object
        """
        super().__init__(*args, **kwargs)

    def __call__(self, displacement_bc_scale, force_bc_scale):
        """Conduct one iteration of the integrator."""
        self._bond_force(
            self.u_d, self.force_d, self.r0_d, self.vols_d, self.nlist_d,
            self.force_bc_types_d, self.force_bc_values_d,
            self.stiffness_corrections_d, self.bond_types_d, self.regimes_d,
            self.plus_cs_d, self.local_mem_x, self.local_mem_y,
            self.local_mem_z, self.bond_stiffness_d, self.critical_stretch_d,
            force_bc_scale, self.nregimes)

        self._update_displacement(
            self.force_d, self.u_d, self.ud_d, self.bc_types_d,
            self.bc_values_d, displacement_bc_scale, self.dt)

    def _build_special(self):
        """Build OpenCL kernels special to the Euler integrator."""
        if (self.densities is None):
            raise ValueError(
                "densities must be supplied when using EulerCromerCL "
                "integrator (got {}). This integrator is dynamic "
                " and requires the density or is_density argument to be "
                "supplied to :class:Model, alternatively please use a static "
                " integrator, such as EulerCL.".format(type(self.densities)))
        else:
            self.densities_d = cl.Buffer(
                self.context, mf.READ_ONLY | mf.COPY_HOST_PTR,
                hostbuf=self.densities)

        kernel_source = open(
            pathlib.Path(__file__).parent.absolute() /
            "cl/euler_cromer.cl").read()

        # Build kernels
        self.euler_cromer = cl.Program(
            self.context, kernel_source).build()
        self.update_displacement_kernel = self.euler_cromer.update_displacement

    def _set_special_buffers(self):
        """Set buffers special to the Euler integrator."""

    def _update_displacement(
            self, force_d, u_d, ud_d, bc_types_d, bc_values_d, densities_d,
            displacement_bc_scale, damping, dt):
        """Update displacements."""
        queue = self.queue
        # Call kernel
        self.update_displacement_kernel(
                self.queue, (self.degrees_freedom * self.nnodes,), None,
                force_d, u_d, ud_d, bc_types_d, bc_values_d, densities_d,
                np.float64(displacement_bc_scale), np.float64(dt),
                np.float64(damping))
        queue.finish()
        return u_d


class ContextError(Exception):
    """No suitable context was found by :func:`get_context`."""

    def __init__(self):
        """Exception constructor."""
        message = ("No suitable context was found. You can manually specify"
                   "the context by passing it to ModelCL with the 'context'"
                   "argument.")
        super().__init__(message)<|MERGE_RESOLUTION|>--- conflicted
+++ resolved
@@ -117,12 +117,6 @@
                 hostbuf=bond_types)
         elif ((stiffness_corrections is not None) and (bond_types is None)):
             self.bond_force_kernel = self.program.bond_force2
-<<<<<<< HEAD
-        elif ((stiffness_corrections is None) and (bond_types is not None)):
-            raise ValueError(
-                "bond_types without stiffness_corrections are not yet"
-                " supported by this (expected {}, got {})".format(
-=======
             self.stiffness_corrections_d = cl.Buffer(
                 self.context, mf.READ_ONLY | mf.COPY_HOST_PTR,
                 hostbuf=stiffness_corrections)
@@ -131,16 +125,18 @@
             self.bond_types_d = cl.Buffer(
                 self.context, mf.READ_ONLY | mf.COPY_HOST_PTR,
                 hostbuf=bond_types)
-        elif (bond_types is not None):
-            raise ValueError("bond_types are not supported by this "
-                             "integrator yet (expected {}, got {})".format(
->>>>>>> 81936f87
-                                 type(None),
-                                 type(bond_types)))
+        elif ((stiffness_corrections is None) and (bond_types is not None)):
+            raise ValueError("bond_types but no stiffness_corrections is "
+                             "not yet supported.")
         elif ((stiffness_corrections is not None)
               and (bond_types is not None)):
             self.bond_force_kernel = self.program.bond_force4
-
+            self.stiffness_corrections_d = cl.Buffer(
+                self.context, mf.READ_ONLY | mf.COPY_HOST_PTR,
+                hostbuf=stiffness_corrections)
+            self.bond_types_d = cl.Buffer(
+                self.context, mf.READ_ONLY | mf.COPY_HOST_PTR,
+                hostbuf=bond_types)
         self.damage_kernel = self.program.damage
 
         # Build OpenCL data structures that are independent of
@@ -528,6 +524,7 @@
         :returns: A :class:`Euler` object
         """
         super().__init__(*args, **kwargs)
+        self.damping = damping
 
     def __call__(self, displacement_bc_scale, force_bc_scale):
         """Conduct one iteration of the integrator."""
@@ -541,7 +538,8 @@
 
         self._update_displacement(
             self.force_d, self.u_d, self.ud_d, self.bc_types_d,
-            self.bc_values_d, displacement_bc_scale, self.dt)
+            self.bc_values_d, self.densities_d, displacement_bc_scale,
+            self.damping, self.dt)
 
     def _build_special(self):
         """Build OpenCL kernels special to the Euler integrator."""
